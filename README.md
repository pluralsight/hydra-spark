--- conflicted
+++ resolved
@@ -44,7 +44,7 @@
 You need to have [SBT](http://www.scala-sbt.org/release/docs/Getting-Started/Setup.html) installed.
 
 ### Using an IDE
-If you are using a Scala IDE (such as IntelliJ), you can import the project and start by running any of the test specs.  To run a specific DSL
+If you are using a Scala IDE (such as IntelliJ), you can import the project and start by running any of the test specs.  To run a specific DSL <<more docs coming>>
 
 ### WordCountExample walk-through
 
@@ -54,7 +54,6 @@
 ## Contribution and Development
 Contributions via Github Pull Request are welcome.  See the TODO for some ideas.
 
-<<<<<<< HEAD
 
 Profiling software provided by ![](https://www.yourkit.com/images/yklogo.png)
 
@@ -66,13 +65,8 @@
 
 ## Contact
 
-For user/dev questions, we are  for discussions:
-<https://groups.google.com/forum/#!forum/spark-jobserver>
-
 Please report bugs/problems to:
 <https://github.com/pluralsight/hydra-spark/issues>
 
-=======
->>>>>>> 134c237a
 ## License
 Apache 2.0, see LICENSE.md
